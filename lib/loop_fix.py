# standard library
import io
import sys
import re
from typing import Dict, Literal
import os
import time
from math import isnan
import gzip

# Packages
from liftover import get_lifter

# local
from math_utils import normal_p_area_two_tailed, normal_z_score_two_tailed
from standard_column_order import STANDARD_COLUMN_ORDER
from validate_utils import read_report_from_dir


# # # # # # # # # # # # # # # # # # # # # # # # # #
#                                                 #
#                      INPUT                      #
#                                                 #
# # # # # # # # # # # # # # # # # # # # # # # # # #

if len(sys.argv) < 6:  # the very first 0th arg is the name of this script
    print("ERROR: you should specify args:")
    print("  #1 GWAS summary statistics file in the internal \"standard\" tsv format")
    print("  #2 directory with the report about the GWAS summary statistics file")
    print("  #3 output: filename for GWAS summary statistics with fixes")
    print("  #4 dbSNP file")
    print("  #5 dbSNP file, sorted by rsID")
    print("  #6 (optional) Either \"rsID\" or \"ChrBP\". Denotes the sorting of the input GWAS SS file")
    exit(1)

# GWAS_FILE has to be in the internal "standard" tsv format
GWAS_FILE = sys.argv[1]
REPORT_DIR = sys.argv[2]
OUTPUT_GWAS_FILE = sys.argv[3]
SNPs_FILE = sys.argv[4]
SNPs_rsID_FILE = sys.argv[5]

GWAS_SORTING: Literal[None, 'rsID', 'ChrBP'] = None
if len(sys.argv) > 6:
    GWAS_SORTING = sys.argv[6] if sys.argv[6] in ('rsID', 'ChrBP') else None # type: ignore # pylance doesn't collapse types properly atm



def file_exists(path: str):
    return os.path.isfile(path)

if not file_exists(GWAS_FILE):
    print(f"ERROR: provided gwas file doesn't exist: {GWAS_FILE}")
    exit(1)


GWAS_FILE_o = open(GWAS_FILE, 'r')
OUTPUT_GWAS_FILE_o = open(OUTPUT_GWAS_FILE, 'w')
line_i=0



cols_i: Dict[str, int] = {STANDARD_COLUMN_ORDER[i]:i for i in range(len(STANDARD_COLUMN_ORDER))}


# # # # # # # # # # # # # # # # # # # # # # # # # #
#                                                 #
#                    CONSTANTS                    #
#                                                 #
# # # # # # # # # # # # # # # # # # # # # # # # # #

NUCLEOTIDES = ['a', 't', 'c', 'g']
NO_NUCLEOTIDE = '.'

ALLOW_MULTI_NUCLEOTIDE_POLYMORPHISMS = True

CATEGORY_CHR = [
'1', '01', '2', '02', '3', '03', '4', '04', '5', '05', '6', '06', '7', '07', '8', '08', '9', '09',
'10', '11', '12', '13', '14', '15', '16', '17', '18', '19', '20',
'21', '22', '23', 'X', 'x', 'Y', 'y', 'M', 'm']

class kukdefaultdict(dict):
    def __missing__(self, key):
        return key
CHR_ORDER = kukdefaultdict() # if unknown key was passed, returns the key itself
CHR_ORDER['1']  = 1
CHR_ORDER['01'] = 1 #
CHR_ORDER['2']  = 2
CHR_ORDER['02'] = 2 #
CHR_ORDER['3']  = 3
CHR_ORDER['03'] = 3 #
CHR_ORDER['4']  = 4
CHR_ORDER['04'] = 4 #
CHR_ORDER['5']  = 5
CHR_ORDER['05'] = 5 #
CHR_ORDER['6']  = 6
CHR_ORDER['06'] = 6 #
CHR_ORDER['7']  = 7
CHR_ORDER['07'] = 7 #
CHR_ORDER['8']  = 8
CHR_ORDER['08'] = 8 #
CHR_ORDER['9']  = 9
CHR_ORDER['09'] = 9 #
CHR_ORDER['10'] = 10
CHR_ORDER['11'] = 11
CHR_ORDER['12'] = 12
CHR_ORDER['13'] = 13
CHR_ORDER['14'] = 14
CHR_ORDER['15'] = 15
CHR_ORDER['16'] = 16
CHR_ORDER['17'] = 17
CHR_ORDER['18'] = 18
CHR_ORDER['19'] = 19
CHR_ORDER['20'] = 20
CHR_ORDER['21'] = 21
CHR_ORDER['22'] = 22
CHR_ORDER['23'] = 23

CHR_ORDER['X'] =  25
CHR_ORDER['x'] =  25
CHR_ORDER['Y'] =  26
CHR_ORDER['y'] =  26
CHR_ORDER['M'] =  27
CHR_ORDER['m'] =  27



# # # # # # # # # # # # # # # # # # # # # # # # # #
#                                                 #
#                    FUNCTIONS                    #
#                                                 #
# # # # # # # # # # # # # # # # # # # # # # # # # #

def copy_line(line_i):
    OUTPUT_GWAS_FILE_o.write(GWAS_FILE_o.readline())
    return line_i + 1


# # # # # # # # # # # # # # # # # # # # # # # # # #
#                                                 #
#         FUNCTIONS THAT RUN MANY TIMES           #
#                                                 #
# # # # # # # # # # # # # # # # # # # # # # # # # #

##### read/write #####

def get_next_line_in_GWASSS():
    line = GWAS_FILE_o.readline()
    if line == '': raise EOFError('attempt to read beyond the end of GWAS SS file')
    return line.split("\t")

def write_line_to_GWASSS(fields):
    OUTPUT_GWAS_FILE_o.write("\t".join(fields))


def read_dbSNPs_data_row(FILE_o: io.TextIOWrapper):
    """Reads a row from the original dbSNP file"""
    line = FILE_o.readline()
    words = line.split()
    return (
        words[0][3:], # bc in SNPs_file it chromosome number is prepended with "chr"
        int(words[1]), # BP
        words[2], # rsID
        words[3], # REF
        words[4]  # ALT
    )

def read_dbSNPs2_data_row(FILE_o: io.TextIOWrapper):
    """Reads a row from the preprocessed dbSNP file, which is sorted by rsID"""
    line = FILE_o.readline()
    words = line.split()
    return (
        words[1][3:], # bc in SNPs_file it chromosome number is prepended with "chr"
        words[2], # BP
        words[0], # rsID
        words[3], # REF
        words[4]  # ALT
    )

def gt(val1, val2):
    """
    A safe "greater than" operator. Accepts int and str for both args.

    It has the following 3 important features:
      - if both values are numbers (like chromosome order number), it compares numerically
      - if both values are strings (like unrecognized chromosome numbers), compares alphabetically
      - if the second value is string (like unrecognized chromosome number), and
        the first value is number (like chromosome order number),
        then it assumes the number is always no bigger than the string.
        This is because (here) "unrecognized" chromosome numbers in dbSNP always go after
        the common chromosome numbers (known in the CHR_ORDER dictionary).

    With the assumption that the case where the first value is string
    and the second value is number doesn't occur,
    this order relation defines a *totally ordered set* which is mathematically defined as:
    1. First go chromosome numbers defined as keys in CHR_ORDER dictionary,
    starting with '1' = '01', ordered by the corresponding values in the dictionary.
    2. After that goes the set of all other strings
       (the complement set of strings to the set of known chromosome numbers)
       in the ascending alphabetical order

    This matches the way GWAS SS is sorted by Chr and BP here.
    """
    try:
        return val1 > val2
    except:
        return False


##### Math & Stats functions #####

"""
These functions resolve each of the three values (p-value, beta, standard error) from the other two

                    s = b/z,
where:
    s - standard error,
    b - beta-value,
    z - the normal z-score that corresponds to the p-value

e.g. for the two-tailed test (which is used in GWAS):
                z = qnorm(1 - p/2),
where:
    qnorm - inverse cumulative function for normal distribution
"""
def get_StdErr_from_beta_pval(beta, p):
    z = normal_z_score_two_tailed(p)
    return abs(beta)/z

def get_beta_from_StdErr_pval(se, p):
    z = normal_z_score_two_tailed(p)
    return se*z

def get_pval_from_beta_StdErr(beta, se):
    z = abs(beta)/se
    return normal_p_area_two_tailed(z)


##### Field validators #####
"""
These boolean functions:
    accept the list of fields read from a line;
    return a boolean value answering whether or not a particular field in a row is valid or not
"""

def is_valid_rsID(fields):
    try:
        rsid = fields[cols_i["rsID"]]
        if not re.match("^rs\d+$", rsid):
            return False
    except:
        return False
    return True

def is_valid_Chr(fields):
    try:
        chr = fields[cols_i["Chr"]]
        if chr not in CATEGORY_CHR:
            return False
    except:
        return False
    return True

def is_valid_BP(fields):
    try:
        bp = int(fields[cols_i["BP"]])
        if bp < 0:
            return False
    except:
        return False
    return True

def is_valid_EA_allowMNP(fields):
    try:
        ea = fields[cols_i["EA"]]
        if ea == '':
            return False
        if ea == NO_NUCLEOTIDE:
            return True
        for char in ea.lower():
            if char not in NUCLEOTIDES:
                return False
    except:
        return False
    return True

def is_valid_OA_allowMNP(fields):
    try:
        oa = fields[cols_i["OA"]]
        if oa == '':
            return False
        if oa == NO_NUCLEOTIDE:
            return True
        for char in oa.lower():
            if char not in NUCLEOTIDES:
                return False
    except:
        return False
    return True

def is_valid_EA_dontallowMNP(fields):
    try:
        ea = fields[cols_i["EA"]]
        if ea == '':
            return False
        if ea == NO_NUCLEOTIDE:
            return True
        if ea.lower() not in NUCLEOTIDES:
            return False
    except:
        return False
    return True

def is_valid_OA_dontallowMNP(fields):
    try:
        oa = fields[cols_i["OA"]]
        if oa == '':
            return False
        if oa == NO_NUCLEOTIDE:
            return True
        if oa.lower() not in NUCLEOTIDES:
            return False
    except:
        return False
    return True

is_valid_EA = None
is_valid_OA = None
if ALLOW_MULTI_NUCLEOTIDE_POLYMORPHISMS:
    is_valid_EA = is_valid_EA_allowMNP
    is_valid_OA = is_valid_OA_allowMNP
else:
    is_valid_EA = is_valid_EA_dontallowMNP
    is_valid_OA = is_valid_OA_dontallowMNP


def is_valid_EAF(fields):
    try:
        af = float(fields[cols_i["EAF"]])
        if not (0 <= af <= 1):
            return False
    except:
        return False
    return True

def is_valid_SE(fields):
    try:
        se = float(fields[cols_i["SE"]])
        if isnan(se):
            return False
    except:
        return False
    return True

def is_valid_beta(fields):
    try:
        beta = float(fields[cols_i["beta"]])
        if isnan(beta):
            return False
    except:
        return False
    return True

def is_valid_pval(fields):
    try:
        pval = float(fields[cols_i["pval"]])
        if isnan(pval) or not (0 <= pval <= 1):
            return False
    except:
        return False
    return True



##### RESOLVERS helpers #####
"""
These void functions accept the list of fields read from a line and may mutate it

`fields`: list[str]
    list of entries in a row
"""

def resolve_allele(fields, REF, ALT):
    """
    Runs iff exactly one allele entry is missing.
    Depending on the REF and ALT (from the dbSNP), decides which one is the allele that's present,
    and restores the other one in accord.
    """
    if   is_valid_EA(fields) and not is_valid_OA(fields):
        MA = 'OA'  # missing allele
        PA = 'EA'  # present allele
    elif is_valid_OA(fields) and not is_valid_EA(fields):
        MA = 'EA'  # missing allele
        PA = 'OA'  # present allele
    else:
        return

    PA_val = fields[cols_i[PA]]

    if PA_val == REF:
        fields[cols_i[MA]] = ALT.split(',')[0]
        return
    for a in ALT.split(','):
        if PA_val == a:
            fields[cols_i[MA]] = REF
            return

##### RESOLVERS #####
"""
These void functions accept the list of fields read from a line and may mutate it

`fields`: list[str]
    list of entries in a row
"""

def resolve_rsID(fields, SNPs_FILE_o):
    """
    Loops through the SNPs file entries until it finds the current SNP in GWAS SS file
    Current SNP is defined by Chr and BP from the passed `fields`, which is one row of GWAS SS
    Therefore, rsID is restored by Chr and BP, which won't always work for biallelic sites

    Assumes given GWAS SS file is sorted by Chr and BP, in the same way SNPs file is.

    `SNPs_FILE_o`
        opened SNPs file object
    """
    if is_valid_Chr(fields) and is_valid_BP(fields) and not all([
        is_valid_rsID(fields), is_valid_OA(fields), is_valid_EA(fields)
    ]):
        try:
            chr_gwas = fields[cols_i['Chr']]
            bp_gwas  = int(fields[cols_i['BP']])

            while True:
                chr_snps, bp_snps, rsid, ref, alt = read_dbSNPs_data_row(SNPs_FILE_o)
                # SNPs_FILE_line_i += 1

                if CHR_ORDER[chr_gwas] == CHR_ORDER[chr_snps]:
                    if bp_snps < bp_gwas:
                        continue
                    elif bp_gwas == bp_snps:
                        fields[cols_i['rsID']] = rsid
                        resolve_allele(fields, ref, alt)
                        break # after this a new line of GWAS SS should be read and index incremented
                    else: #bp_snps > bp_gwas:
                        fields[cols_i['rsID']] = '.'
                        break # after this a new line of GWAS SS should be read and index incremented
                elif gt(CHR_ORDER[chr_snps], CHR_ORDER[chr_gwas]):
                    fields[cols_i['rsID']] = '.'
                    break # after this a new line of GWAS SS should be read and index incremented

        except Exception as e:
            if isinstance(e, IndexError) or isinstance(e, EOFError):
                # it reached the end of an either file
                pass
            else:
                # print(f'An error occured on line {SNPs_FILE_line_i} of the SNPs file (see below)')
                print(f'An error occured while looping through the SNPs file (see below)')
                raise e


def resolve_ChrBP(fields, SNPs_rsID_FILE_o):
    """
    Loops through the SNPs file entries until it finds the current locus
    Current locus is defined by rsID from the passed `fields`, which is one row of GWAS SS

    Assumes given GWAS SS file is sorted by rsID, in the same way this processed SNPs file is.

    `SNPs_rsID_FILE_o`
        opened SNPs file object
    """
    if is_valid_rsID(fields) and not all([
        is_valid_Chr(fields), is_valid_BP(fields), is_valid_OA(fields), is_valid_EA(fields)
    ]):
        try:
            rsID_gwas = fields[cols_i['rsID']]

            while True:
                chr_snps, bp_snps, rsid, ref, alt = read_dbSNPs2_data_row(SNPs_rsID_FILE_o)
                # SNPs_FILE_line_i += 1

                if rsid < rsID_gwas:
                    continue
                elif rsID_gwas == rsid:
                    fields[cols_i['Chr']] = chr_snps
                    fields[cols_i['BP']] = bp_snps
                    resolve_allele(fields, ref, alt)
                    break # after this a new line of GWAS SS should be read and index incremented
                else: #rsid > bp_gwas:
                    fields[cols_i['Chr']] = '.'
                    fields[cols_i['BP']] = '.'
                    break # after this a new line of GWAS SS should be read and index incremented

        except Exception as e:
            if isinstance(e, IndexError) or isinstance(e, EOFError):
                # it reached the end of an either file
                pass
            else:
                # print(f'An error occured on line {SNPs_FILE_line_i} of the SNPs file (see below)')
                print(f'An error occured while looping through the SNPs file (see below)')
                raise e


def resolve_SE(fields):
    if not is_valid_SE(fields):
        fields[cols_i["SE"]] = str(get_StdErr_from_beta_pval(
            float(fields[cols_i["beta"]]), float(fields[cols_i["pval"]])
        ))
def resolve_beta(fields):
    if not is_valid_beta(fields):
        fields[cols_i["beta"]] = str(get_beta_from_StdErr_pval(
            float(fields[cols_i["SE"]]), float(fields[cols_i["pval"]])
        ))
def resolve_pval(fields):
    if not is_valid_pval(fields):
        fields[cols_i["pval"]] = str(get_pval_from_beta_StdErr(
            float(fields[cols_i["beta"]]), float(fields[cols_i["SE"]])
        ))

def resolve_chr_pos(fields):
    """
    Two mapping files prepared for builds
    37, and 38. Sorted by rs
    """
    pass

def resolve_build(fields, converter):
    """
    Will use the input converter dictionary to liftover
    from the build specified by the user to build38 (with 'chr' prefix)
    """
    chr_gwas = fields[cols_i['Chr']]
    bp_gwas  = int(fields[cols_i['BP']])
    try:
        new_chr, new_bp, _ = converter[chr_gwas][bp_gwas]
        fields[cols_i["Chr"]] = new_chr
        fields[cols_i["BP"]] = int(new_bp)
    # if it can't liftover
    except:
        fields[cols_i["Chr"]] = '.'
        fields[cols_i["BP"]] = '.'
        fields[cols_i["rsID"]] = '.'


##### FULL RESOLVER #####
"""
This function will be called for each row of the input GWAS SS file
It calls resolvers one by one from the list of resolvers.
Each resolver attempts to resolve one or many values for the given row.
"""
resolvers = [] # list of functions
resolvers_args = [] # list of lists of arguments for these functions

def run_all(resolvers, fields, args):
    for res_i in range(len(resolvers)):
        resolvers[res_i](fields, *args[res_i])



# # # # # # # # # # # # # # # # # # # # # # # # # #
#                                                 #
#                      MAIN                       #
#                                                 #
# # # # # # # # # # # # # # # # # # # # # # # # # #

MAIN_start_time = STEP1_start_time = time.time()

current_build = os.getenv('build_num')
if not current_build == "hg38":
    converter = get_lifter(os.getenv('build_num'), 'hg38')
else:
    converter = None
#
# STEP #1
#     Assemble the full resolver function in accord to present issues.
#
#     E.g.:
#       - if all values from a pacticular column are valid,
#         there's no need to add a resolver function for it.
#       - if all values from a particular column are invalid,
#         there's no need to add a resolver for another column that depends on the first,
#         as it would always run uselessly
#
#

<<<<<<< HEAD
issues, total_entries = read_report_from_dir(REPORT_DIR)
=======
# resolve chr and bp first here

issues = read_report_from_dir(REPORT_DIR)
if converter:
    resolvers.append(resolve_build)
    resolvers_args.append([converter])
    os.environ['build_num'] = 'hg38'

>>>>>>> 8c48850e

if GWAS_SORTING == 'ChrBP' and (issues['rsID'] or issues['OA'] or issues['EA']):
    """
    These resolvers assumes GWAS SS file is sorted by Chr and BP in accord to the SNPs file
    """
    SNPs_FILE_o_gz: io.RawIOBase = gzip.open(SNPs_FILE, 'r')  # type: ignore # GzipFile and RawIOBase _are_ in fact compatible
    SNPs_FILE_o = io.TextIOWrapper(io.BufferedReader(SNPs_FILE_o_gz))
    # SNPs_FILE_line_i = 0

    """
    SNPs_FILE, being a VCF file, starts with comment lines at the beginning. Comments start with ##
    Then comes a header, starts with #
    after the header comes the dataframe table

    THIS codeblock skips all the comment lines,
    then reads the header line before going to the next loop.
    this prevents putting more conditions into the loop
    """
    SNPs_line = SNPs_FILE_o.readline()
    # SNPs_FILE_line_i += 1
    while SNPs_line.startswith('##'):
        SNPs_line = SNPs_FILE_o.readline()
        # SNPs_FILE_line_i += 1

    if issues['rsID']:
        resolvers.append(resolve_rsID)
        resolvers_args.append([SNPs_FILE_o])

if GWAS_SORTING == 'rsID' and (issues['Chr'] or issues['BP'] or issues['OA'] or issues['EA']):
    """
    This ChrBP resolver assumes GWAS SS file is sorted by rsID
    """
    # open files here
    SNPs_rsID_FILE_o_gz: io.RawIOBase = gzip.open(SNPs_rsID_FILE, 'r')  # type: ignore # GzipFile and RawIOBase _are_ in fact compatible
    SNPs_rsID_FILE_o = io.TextIOWrapper(io.BufferedReader(SNPs_rsID_FILE_o_gz))

    if issues['Chr'] or issues['BP']:
        resolvers.append(resolve_ChrBP)
        resolvers_args.append([SNPs_rsID_FILE_o])


if issues['SE'] and issues['beta']<total_entries and issues['pval']<total_entries:
    resolvers.append(resolve_SE)
    resolvers_args.append([])

if issues['beta'] and issues['SE']<total_entries and issues['pval']<total_entries:
    resolvers.append(resolve_beta)
    resolvers_args.append([])

if issues['pval'] and issues['beta']<total_entries and issues['SE']<total_entries:
    resolvers.append(resolve_pval)
    resolvers_args.append([])


#
# STEP #2
#     Loop through the GWAS SS file,
#     For each row, run all assembled resolvers, and FINALLY save the row to the output file
#

# copy the first line that is the header
line_i = copy_line(line_i)

try:
    while True:
        fields = get_next_line_in_GWASSS()
        run_all(resolvers, fields, resolvers_args)
        write_line_to_GWASSS(fields)

except Exception as e:
    if isinstance(e, IndexError) or isinstance(e, EOFError):
        # it reached the end of the file
        pass
    else:
        print(f'An error occured on line {line_i} of the GWAS SS file (see below)')
        raise e
 

GWAS_FILE_o.close()
OUTPUT_GWAS_FILE_o.close()
<|MERGE_RESOLUTION|>--- conflicted
+++ resolved
@@ -8,13 +8,14 @@
 from math import isnan
 import gzip
 
-# Packages
-from liftover import get_lifter
+# third-party libraries
+from liftover import ChainFile as get_lifter_from_ChainFile # type: ignore # pylance mistakenly doesn't recognize ChainFile
 
 # local
 from math_utils import normal_p_area_two_tailed, normal_z_score_two_tailed
 from standard_column_order import STANDARD_COLUMN_ORDER
 from validate_utils import read_report_from_dir
+from env import GWASSS_BUILD_NUMBER_ENV, get_build, set_build
 
 
 # # # # # # # # # # # # # # # # # # # # # # # # # #
@@ -23,14 +24,15 @@
 #                                                 #
 # # # # # # # # # # # # # # # # # # # # # # # # # #
 
-if len(sys.argv) < 6:  # the very first 0th arg is the name of this script
+if len(sys.argv) < 7:  # the very first 0th arg is the name of this script
     print("ERROR: you should specify args:")
     print("  #1 GWAS summary statistics file in the internal \"standard\" tsv format")
     print("  #2 directory with the report about the GWAS summary statistics file")
     print("  #3 output: filename for GWAS summary statistics with fixes")
     print("  #4 dbSNP file")
     print("  #5 dbSNP file, sorted by rsID")
-    print("  #6 (optional) Either \"rsID\" or \"ChrBP\". Denotes the sorting of the input GWAS SS file")
+    print("  #6 chain file for liftover from build 36 or 37 to build 38, or \"None\"")
+    print("  #7 (optional) Either \"rsID\" or \"ChrBP\". Denotes the sorting of the input GWAS SS file")
     exit(1)
 
 # GWAS_FILE has to be in the internal "standard" tsv format
@@ -39,10 +41,11 @@
 OUTPUT_GWAS_FILE = sys.argv[3]
 SNPs_FILE = sys.argv[4]
 SNPs_rsID_FILE = sys.argv[5]
+CHAIN_FILE = sys.argv[6]
 
 GWAS_SORTING: Literal[None, 'rsID', 'ChrBP'] = None
-if len(sys.argv) > 6:
-    GWAS_SORTING = sys.argv[6] if sys.argv[6] in ('rsID', 'ChrBP') else None # type: ignore # pylance doesn't collapse types properly atm
+if len(sys.argv) > 7:
+    GWAS_SORTING = sys.argv[7] if sys.argv[7] in ('rsID', 'ChrBP') else None # type: ignore # pylance doesn't collapse types properly atm
 
 
 
@@ -123,6 +126,46 @@
 CHR_ORDER['M'] =  27
 CHR_ORDER['m'] =  27
 
+CHR_LIFTOVER = kukdefaultdict() 
+CHR_LIFTOVER['1']  = '1'
+CHR_LIFTOVER['01'] = '1' #
+CHR_LIFTOVER['2']  = '2'
+CHR_LIFTOVER['02'] = '2' #
+CHR_LIFTOVER['3']  = '3'
+CHR_LIFTOVER['03'] = '3' #
+CHR_LIFTOVER['4']  = '4'
+CHR_LIFTOVER['04'] = '4' #
+CHR_LIFTOVER['5']  = '5'
+CHR_LIFTOVER['05'] = '5' #
+CHR_LIFTOVER['6']  = '6'
+CHR_LIFTOVER['06'] = '6' #
+CHR_LIFTOVER['7']  = '7'
+CHR_LIFTOVER['07'] = '7' #
+CHR_LIFTOVER['8']  = '8'
+CHR_LIFTOVER['08'] = '8' #
+CHR_LIFTOVER['9']  = '9'
+CHR_LIFTOVER['09'] = '9' #
+CHR_LIFTOVER['10'] = '10'
+CHR_LIFTOVER['11'] = '11'
+CHR_LIFTOVER['12'] = '12'
+CHR_LIFTOVER['13'] = '13'
+CHR_LIFTOVER['14'] = '14'
+CHR_LIFTOVER['15'] = '15'
+CHR_LIFTOVER['16'] = '16'
+CHR_LIFTOVER['17'] = '17'
+CHR_LIFTOVER['18'] = '18'
+CHR_LIFTOVER['19'] = '19'
+CHR_LIFTOVER['20'] = '20'
+CHR_LIFTOVER['21'] = '21'
+CHR_LIFTOVER['22'] = '22'
+CHR_LIFTOVER['23'] = '23'
+
+CHR_LIFTOVER['X'] =  'X'
+CHR_LIFTOVER['x'] =  'X'
+CHR_LIFTOVER['Y'] =  'Y'
+CHR_LIFTOVER['y'] =  'Y'
+CHR_LIFTOVER['M'] =  'M'
+CHR_LIFTOVER['m'] =  'M'
 
 
 # # # # # # # # # # # # # # # # # # # # # # # # # #
@@ -412,6 +455,24 @@
 `fields`: list[str]
     list of entries in a row
 """
+
+def resolve_build38(fields, converter):
+    """
+    Will use the input converter dictionary to liftover
+    from the build specified by the user to build38 (with 'chr' prefix)
+    """
+    chr_gwas = CHR_LIFTOVER[fields[cols_i['Chr']]]
+    bp_gwas  = int(fields[cols_i['BP']])
+    try:
+        new_chr, new_bp, _ = converter[chr_gwas][bp_gwas][0]
+        fields[cols_i["Chr"]] = new_chr.replace('chr', '')
+        fields[cols_i["BP"]] = str(new_bp)
+    # if it can't liftover
+    except:
+        fields[cols_i["Chr"]] = '.'
+        fields[cols_i["BP"]] = '.'
+        fields[cols_i["rsID"]] = '.'
+
 
 def resolve_rsID(fields, SNPs_FILE_o):
     """
@@ -517,36 +578,15 @@
             float(fields[cols_i["beta"]]), float(fields[cols_i["SE"]])
         ))
 
-def resolve_chr_pos(fields):
-    """
-    Two mapping files prepared for builds
-    37, and 38. Sorted by rs
-    """
-    pass
-
-def resolve_build(fields, converter):
-    """
-    Will use the input converter dictionary to liftover
-    from the build specified by the user to build38 (with 'chr' prefix)
-    """
-    chr_gwas = fields[cols_i['Chr']]
-    bp_gwas  = int(fields[cols_i['BP']])
-    try:
-        new_chr, new_bp, _ = converter[chr_gwas][bp_gwas]
-        fields[cols_i["Chr"]] = new_chr
-        fields[cols_i["BP"]] = int(new_bp)
-    # if it can't liftover
-    except:
-        fields[cols_i["Chr"]] = '.'
-        fields[cols_i["BP"]] = '.'
-        fields[cols_i["rsID"]] = '.'
-
 
 ##### FULL RESOLVER #####
 """
 This function will be called for each row of the input GWAS SS file
 It calls resolvers one by one from the list of resolvers.
 Each resolver attempts to resolve one or many values for the given row.
+
+Each resolver has `fields: list[str]` as the first argument,
+and may have other args defined as a list under the corresponding index in `resolvers_args` list
 """
 resolvers = [] # list of functions
 resolvers_args = [] # list of lists of arguments for these functions
@@ -565,11 +605,6 @@
 
 MAIN_start_time = STEP1_start_time = time.time()
 
-current_build = os.getenv('build_num')
-if not current_build == "hg38":
-    converter = get_lifter(os.getenv('build_num'), 'hg38')
-else:
-    converter = None
 #
 # STEP #1
 #     Assemble the full resolver function in accord to present issues.
@@ -583,18 +618,16 @@
 #
 #
 
-<<<<<<< HEAD
 issues, total_entries = read_report_from_dir(REPORT_DIR)
-=======
-# resolve chr and bp first here
-
-issues = read_report_from_dir(REPORT_DIR)
-if converter:
-    resolvers.append(resolve_build)
+
+current_build = get_build()
+converter = None
+if current_build != 'hg38' and file_exists(CHAIN_FILE):
+    converter = get_lifter_from_ChainFile(CHAIN_FILE, current_build, 'hg38')
+    set_build('hg38')
+    resolvers.append(resolve_build38)
     resolvers_args.append([converter])
-    os.environ['build_num'] = 'hg38'
-
->>>>>>> 8c48850e
+
 
 if GWAS_SORTING == 'ChrBP' and (issues['rsID'] or issues['OA'] or issues['EA']):
     """
